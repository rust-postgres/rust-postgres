--- conflicted
+++ resolved
@@ -76,15 +76,11 @@
 
 pub struct InnerClient {
     sender: mpsc::UnboundedSender<Request>,
-<<<<<<< HEAD
-    state: Mutex<State>,
     pgbouncer_mode: bool,
-=======
     cached_typeinfo: Mutex<CachedTypeInfo>,
 
     /// A buffer to use when writing out postgres commands.
     buffer: Mutex<BytesMut>,
->>>>>>> 38da7fa8
 }
 
 impl InnerClient {
@@ -102,17 +98,16 @@
     }
 
     pub fn typeinfo(&self) -> Option<Statement> {
-<<<<<<< HEAD
         if self.pgbouncer_mode {
             None
         } else {
-            self.state.lock().typeinfo.clone()
+            self.cached_typeinfo.lock().typeinfo.clone()
         }
     }
 
     pub fn set_typeinfo(&self, statement: &Statement) {
         if !self.pgbouncer_mode {
-            self.state.lock().typeinfo = Some(statement.clone());
+            self.cached_typeinfo.lock().typeinfo = Some(statement.clone());
         }
     }
 
@@ -120,13 +115,13 @@
         if self.pgbouncer_mode {
             None
         } else {
-            self.state.lock().typeinfo_composite.clone()
+            self.cached_typeinfo.lock().typeinfo_composite.clone()
         }
     }
 
     pub fn set_typeinfo_composite(&self, statement: &Statement) {
         if !self.pgbouncer_mode {
-            self.state.lock().typeinfo_composite = Some(statement.clone());
+            self.cached_typeinfo.lock().typeinfo_composite = Some(statement.clone());
         }
     }
 
@@ -134,45 +129,28 @@
         if self.pgbouncer_mode {
             None
         } else {
-            self.state.lock().typeinfo_enum.clone()
+            self.cached_typeinfo.lock().typeinfo_enum.clone()
         }
     }
 
     pub fn set_typeinfo_enum(&self, statement: &Statement) {
         if !self.pgbouncer_mode {
-            self.state.lock().typeinfo_enum = Some(statement.clone());
-        }
-=======
-        self.cached_typeinfo.lock().typeinfo.clone()
-    }
-
-    pub fn set_typeinfo(&self, statement: &Statement) {
-        self.cached_typeinfo.lock().typeinfo = Some(statement.clone());
-    }
-
-    pub fn typeinfo_composite(&self) -> Option<Statement> {
-        self.cached_typeinfo.lock().typeinfo_composite.clone()
-    }
-
-    pub fn set_typeinfo_composite(&self, statement: &Statement) {
-        self.cached_typeinfo.lock().typeinfo_composite = Some(statement.clone());
-    }
-
-    pub fn typeinfo_enum(&self) -> Option<Statement> {
-        self.cached_typeinfo.lock().typeinfo_enum.clone()
-    }
-
-    pub fn set_typeinfo_enum(&self, statement: &Statement) {
-        self.cached_typeinfo.lock().typeinfo_enum = Some(statement.clone());
->>>>>>> 38da7fa8
+            self.cached_typeinfo.lock().typeinfo_enum = Some(statement.clone());
+        }
     }
 
     pub fn type_(&self, oid: Oid) -> Option<Type> {
-        self.cached_typeinfo.lock().types.get(&oid).cloned()
+        if self.pgbouncer_mode {
+            None
+        } else {
+            self.cached_typeinfo.lock().types.get(&oid).cloned()
+        }
     }
 
     pub fn set_type(&self, oid: Oid, type_: &Type) {
-        self.cached_typeinfo.lock().types.insert(oid, type_.clone());
+        if !self.pgbouncer_mode {
+            self.cached_typeinfo.lock().types.insert(oid, type_.clone());
+        }
     }
 
     pub fn clear_type_cache(&self) {
@@ -225,19 +203,9 @@
         Client {
             inner: Arc::new(InnerClient {
                 sender,
-<<<<<<< HEAD
-                state: Mutex::new(State {
-                    typeinfo: None,
-                    typeinfo_composite: None,
-                    typeinfo_enum: None,
-                    types: HashMap::new(),
-                    buf: BytesMut::new(),
-                }),
                 pgbouncer_mode,
-=======
                 cached_typeinfo: Default::default(),
                 buffer: Default::default(),
->>>>>>> 38da7fa8
             }),
             #[cfg(feature = "runtime")]
             socket_config: None,
